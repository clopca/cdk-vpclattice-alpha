import { EOL } from 'os';
import { aws_iam as iam, aws_ram as ram } from 'aws-cdk-lib';
import * as core from 'aws-cdk-lib';
import * as generated from 'aws-cdk-lib/aws-vpclattice';
import { Construct, IConstruct } from 'constructs';
import { Listener, ListenerConfig } from './listener';
import { LoggingDestination } from './logging';
import { IServiceNetwork } from './service-network';
import { ServiceNetworkAssociation } from './service-network-association';
import { AuthType } from './util';

/**
 * Represents a Vpc Lattice Service.
 * Implemented by `Service`.
 */
export interface IService extends core.IResource {
  /**
   * The Amazon Resource Name (ARN) of the service.
   * @attribute
   */
  readonly serviceArn: string;

  /**
   * The Id of the service.
   * @attribute
   */
  readonly serviceId: string;

  /**
   * Associate the service with a Service Network.
   */
  associateWithServiceNetwork(serviceNetwork: IServiceNetwork): void;
}

export interface ShareServiceProps {
  /**
   * The name of the share.
   */
  readonly name: string;

  /**
   * Whether external principals are allowed.
   * @default false;
   */
  readonly allowExternalPrincipals?: boolean;

  //Principals
  /**
   * Principals to share the Service Network with
   * @default none
   */
  readonly principals?: string[];

  /**
   * Resources to share the Service Network with
   * @default none
   */
  readonly resourceArns?: string[];
}

/**
 * Properties for defining a VPC Lattice Service
 */
export interface ServiceProps {
  /**
   * The name to assign to the service.
   *
   * Note: It must be unique within your AWS account and this name will become part of
   * the service DNS and can't be changed after the VPC Lattice service is created.
   * @see https://docs.aws.amazon.com/vpc-lattice/latest/ug/services.html
   * @default - a CloudFormation generated name
   */
  readonly name?: string;

  /**
   * Determine what happens to the service when the resource/stack is deleted.
   *
   * @default RemovalPolicy.RETAIN
   */
  readonly removalPolicy?: core.RemovalPolicy;

  /**
   * The authType of the Service
   * @default AuthType.NONE 
   */
  readonly authType?: AuthType;

  /**
   * A certificate that may be used by the service
   * @default no custom certificate is used
   */
  readonly certificateArn?: string;

  /**
   * A registered custom domain name for your service. Requests to the custom
   * domain are resolved by the DNS server to the VPC Lattice generated domain name.
   * @default - Your service will be reachable only by the domain name that VPC Lattice generates
   * @see https://docs.aws.amazon.com/vpc-lattice/latest/ug/service-custom-domain-name.html
   */
  readonly customDomainName?: string;

  /**
   * A custom DNS entry
   * @default no custom DNS entry is used
   */
  readonly dnsEntry?: generated.CfnService.DnsEntryProperty;

  /**
   * ServiceNetwork to associate with.
   * @default will not associate with any serviceNetwork.
   */
  readonly serviceNetwork?: IServiceNetwork;

  /**
   * Where to send access logs. Access log entries represent traffic
   * originated from VPCs associated with that network.
   * @default - No logging
   */
  readonly loggingDestinations?: LoggingDestination[];

  /**
   * Allowed principals to access the service
   * @default - No principals are allowed
   */
  readonly allowedPrincipals?: iam.IPrincipal[];

  /**
   * Additional AuthStatements:
   */
  readonly authStatements?: iam.PolicyStatement[];

  /**
   * Policy to apply to the service
   * @default - No policy is attached. All traffic is denied by default.
   */
  readonly authPolicy?: iam.PolicyDocument;
}

/**
 * Base class for Service. Reused between imported and created services.
 */
abstract class ServiceBase extends core.Resource implements IService {
  /**
   * @inheritdoc
   */
  public abstract readonly serviceArn: string;

  /**
   * @inheritdoc
   */
  public abstract readonly serviceId: string;

  /**
   * Associate a Lattice Service with a Service Network
   */
  public associateWithServiceNetwork(serviceNetwork: IServiceNetwork): void {
    new ServiceNetworkAssociation(this, `ServiceAssociation${serviceNetwork.node.addr}`, {
      service: this,
      serviceNetwork: serviceNetwork,
    });
  }
}

/**
 * Define a VPC Lattice Service.
 *
 * @resource AWS::VpcLattice::Service
 */
export class Service extends ServiceBase {
  // ------------------------------------------------------
  // Imports
  // ------------------------------------------------------
  public static fromServiceArn(scope: Construct, id: string, serviceArn: string): IService {
    validateServiceArn();

    class Import extends ServiceBase {
      public readonly serviceArn = serviceArn;
      public readonly serviceId = core.Arn.extractResourceName(serviceArn, 'service');
    }
    return new Import(scope, id);

    function validateServiceArn() {
<<<<<<< HEAD
      const splitArn = core.Arn.split(serviceArn, core.ArnFormat.SLASH_RESOURCE_NAME);
      // knowing that this is an arn example: arn:aws:vpc-lattice:eu-west-1:546667217338:service/svc-029fe1d290c4071ec
      // check the different parts of the arn
      if (splitArn.service !== 'vpc-lattice' || splitArn.resource !== 'service') {
        throw new Error(`Repository arn should be in the format 'arn:<PARTITION>:vpc-lattice:<REGION>:<ACCOUNT>:service/<NAME>', got ${serviceArn}.`);
=======
      const arnPattern = /^arn:aws:vpc-lattice:[a-z0-9-]+:\d{12}:service\/[a-zA-Z0-9-]+$/;

      if (!arnPattern.test(serviceArn)) {
        throw new Error(`Service ARN should be in the format 'arn:aws:vpc-lattice:<REGION>:<ACCOUNT>:service/<NAME>', got ${serviceArn}.`);
>>>>>>> d8bfd84b
      }
    }
  }
  // -----------
  public static fromServiceId(scope: Construct, id: string, serviceId: string): IService {
    validateServiceId();
    class Import extends ServiceBase {
      public readonly serviceId = serviceId;
      public readonly serviceArn = core.Arn.format(
        {
          service: 'vpc-lattice',
          resource: 'service',
          resourceName: serviceId,
        },
        core.Stack.of(this),
      );
    }
    return new Import(scope, id);

    function validateServiceId() {
      // Combined pattern to check the "svc-" prefix and apply the name pattern
      const idPattern = /^svc-(?!svc-)(?!-)(?!.*-$)(?!.*--)[a-z0-9-]{3,40}$/;
      if (!idPattern.test(serviceId)) {
        throw new Error(
          `Service ID should be in the format 'svc-<NAME>', where <NAME> is 3-40 characters long, starts and ends with a letter or number, cannot start with "svc-", and can contain lowercase letters, numbers, and hyphens (no consecutive hyphens). Got ${serviceId}.`,
        );
      }
    }
  }

  // ------------------------------------------------------
  // Validation
  // ------------------------------------------------------
  /**
   * Must be between 3-40 characters. Lowercase letters, numbers, and hyphens are accepted.
   * Must begin and end with a letter or number. No consecutive hyphens.
   */
  private static validateServiceName(name: string) {
    const errors: string[] = [];

    // Rules codified from https://docs.aws.amazon.com/AWSCloudFormation/latest/UserGuide/aws-resource-vpclattice-service.html
    if (name.length < 3 || name.length > 40) {
      errors.push('Service name must be at least 3 and no more than 40 characters');
    }

    const isPatternMatch = /^(?!svc-)(?!-)(?!.*-$)(?!.*--)[a-z0-9-]+$/.test(name);
    if (!isPatternMatch) {
      errors.push(
        'Service name must be composed of characters a-z, 0-9, and hyphens (-). You can\'t use a hyphen as the first or last character, or immediately after another hyphen. The name cannot start with "svc-".',
      );
    }

    if (errors.length > 0) {
      throw new Error(`Invalid service name (value: ${name})${EOL}${errors.join(EOL)}`);
    }
  }

  /**
   * Must specify at most only one destination per destination type
   */
  private static validateLoggingDestinations(loggingDestinations: LoggingDestination[]) {
    if (loggingDestinations.length) {
      const destinationTypes = loggingDestinations.map(destination => destination.destinationType);
      if (new Set(destinationTypes).size !== destinationTypes.length) {
        throw new Error('A service can only have one logging destination per destination type.');
      }
    }
  }

  /**
   * Must ensure Service has the correct AuthType and policy is a
   * valid IAM Resource-based Policy for VPC Lattice
   */
  private static validateAuthPolicy(authPolicy: iam.PolicyDocument) {
    const errors: string[] = [];

    const policyJson = authPolicy.toJSON();
    if (!policyJson.Statement || !Array.isArray(policyJson.Statement)) {
      errors.push('Invalid policy structure: Statement array is missing or not an array.');
    } else {
      for (const statement of policyJson.Statement) {
        // Check for valid VPC Lattice actions
        const validActions = ['vpc-lattice-svcs:Invoke'];
        if (!this.validateActions(statement.Action, validActions)) {
          errors.push(`Invalid action detected. Allowed actions for VPC Lattice are: ${validActions.join(', ')} or '*'.`);
        }

        // Check for valid principal types
        if (statement.Principal && typeof statement.Principal === 'object') {
          const validPrincipalTypes = ['AWS', 'Service'];
          for (const key of Object.keys(statement.Principal)) {
            if (!validPrincipalTypes.includes(key)) {
              errors.push(`Invalid principal type: ${key}. Allowed types are: ${validPrincipalTypes.join(', ')}.`);
            }
          }
        }

        // Check for valid resource format
        if (!this.validateResources(statement.Resource)) {
          errors.push('Invalid resource format. Resources should be "*" or start with "arn:aws:vpc-lattice:".');
        }
      }
    }

    if (errors.length > 0) {
      throw new Error(
        `The following errors were found in the VPC Lattice auth policy: \n${errors.join('\n')} \n ${JSON.stringify(policyJson, null, 2)}`,
      );
    }
  }

  private static validateActions(action: string | string[], validActions: string[]): boolean {
    if (typeof action === 'string') {
      return action === '*' || validActions.includes(action);
    }
    if (Array.isArray(action)) {
      return action.every(a => a === '*' || validActions.includes(a));
    }
    return false;
  }

  private static validateResources(resource: string | string[]): boolean {
    const isValidResource = (r: string) => r === '*' || r.startsWith('arn:aws:vpc-lattice:');
    if (typeof resource === 'string') {
      return isValidResource(resource);
    }
    if (Array.isArray(resource)) {
      return resource.every(isValidResource);
    }
    return false;
  }

  // -----------
  public readonly serviceArn: string;
  public readonly serviceId: string;
  // variables specific to the non-imported Service
  public readonly serviceName: string;
  public readonly authType: AuthType;
  private readonly _resource: generated.CfnService;
  public readonly allowedPrincipals: iam.IPrincipal[];
  public readonly loggingDestinations: LoggingDestination[];
  public readonly authPolicy: iam.PolicyDocument;

  // ------------------------------------------------------
  // Construct
  // ------------------------------------------------------
  constructor(scope: Construct, id: string, props: ServiceProps) {
    super(scope, id, { physicalName: props.name });

    if (props.name) {
      Service.validateServiceName(props.name);
    }
    this.authType = props.authType ?? AuthType.NONE;

    // ------------------------------------------------------
    // L1 Instantiation
    // ------------------------------------------------------
    this._resource = new generated.CfnService(this, 'Resource', {
      authType: this.authType,
      certificateArn: props.certificateArn,
      customDomainName: props.customDomainName,
      dnsEntry: props.dnsEntry,
      name: this.physicalName,
    });

    // ------------------------------------------------------
    // Construct properties
    // ------------------------------------------------------
    // Apply the specified removal policy (what happens on delete)
    this._resource.applyRemovalPolicy(props.removalPolicy);
    this.serviceArn = this._resource.attrArn;
    this.serviceId = this._resource.attrId;
    this.serviceName = this.physicalName;
    this.allowedPrincipals = props.allowedPrincipals ?? [];
    this.loggingDestinations = props.loggingDestinations ?? [];
    this.authPolicy = props.authPolicy ?? new iam.PolicyDocument();

    // ------------------------------------------------------
    // Service Network Association
    // ------------------------------------------------------
    if (props.serviceNetwork) {
      this.associateWithServiceNetwork(props.serviceNetwork);
    }

    // ------------------------------------------------------
    // Logging Configuration
    // ------------------------------------------------------
    if (this.loggingDestinations.length) {
      Service.validateLoggingDestinations(this.loggingDestinations);
      this.loggingDestinations.forEach(destination => {
        this.addLoggingDestination(destination);
      });
    }

    // ------------------------------------------------------
    // Auth Policy
    // ------------------------------------------------------
    if (this.allowedPrincipals.length) {
      this.grantAccess(this.allowedPrincipals);
    }

    if (props.authStatements) {
      props.authStatements.forEach(propStatement => {
        this.authPolicy.addStatements(propStatement);
      });
    }

    if (!this.authPolicy.isEmpty) {
      Service.validateAuthPolicy(this.authPolicy);
    }

    core.Aspects.of(this).add({
      visit: (node: IConstruct) => {
        if (node === this && !this.authPolicy.isEmpty) {
          new generated.CfnAuthPolicy(this, 'ServiceAuthPolicy', {
            policy: this.authPolicy.toJSON(),
            resourceIdentifier: this.serviceId,
          });
        }
      },
    });
  }

  // ------------------------------------------------------
  // Methods
  // ------------------------------------------------------

  /**
   * .grantAccess on a lattice service, will permit the principals to
   * access all of the service. Consider using more granular permissions
   * at the rule level.
   *
   * @param principals a list of IAM principals to grant access.
   */
  public grantAccess(principals: iam.IPrincipal[]): void {
    let policyStatement: iam.PolicyStatement = new iam.PolicyStatement({
      effect: iam.Effect.ALLOW,
      actions: ['vpc-lattice-svcs:Invoke'],
      resources: ['*'],
      principals: principals,
    });
    this.authPolicy.addStatements(policyStatement);
    Service.validateAuthPolicy(this.authPolicy);
  }

  /**
   * Add a statement to the auth policy
   * @param statement - The Policy Statement to add
   */
  public addAuthPolicyStatement(statement: iam.PolicyStatement): void {
    this.authPolicy.addStatements(statement);
    Service.validateAuthPolicy(this.authPolicy);
  }

  /**
   * Send logs to a destination
   */
  private addLoggingDestination(destination: LoggingDestination): void {
    new generated.CfnAccessLogSubscription(this, `AccessLogSubscription${destination.addr}`, {
      destinationArn: destination.arn,
      resourceIdentifier: this.serviceArn,
    });
  }

  /**
   * Add Listener
   */
  public addListener(config: ListenerConfig): Listener {
    return new Listener(this, `Listener${config.name}`, {
      service: this,
      config,
    });
  }

  /**
   * Amazon VPC Lattice integrates with AWS Resource Access Manager (AWS RAM) to enable
   * resource sharing across AWS accounts or through AWS Organizations.
   */
  public shareResource(props: ShareServiceProps): void {
    new ram.CfnResourceShare(this, 'ServiceShare', {
      name: props.name,
      resourceArns: [this.serviceArn],
      allowExternalPrincipals: props.allowExternalPrincipals,
      principals: props.principals,
    });
  }
}<|MERGE_RESOLUTION|>--- conflicted
+++ resolved
@@ -180,18 +180,15 @@
     return new Import(scope, id);
 
     function validateServiceArn() {
-<<<<<<< HEAD
       const splitArn = core.Arn.split(serviceArn, core.ArnFormat.SLASH_RESOURCE_NAME);
       // knowing that this is an arn example: arn:aws:vpc-lattice:eu-west-1:546667217338:service/svc-029fe1d290c4071ec
       // check the different parts of the arn
       if (splitArn.service !== 'vpc-lattice' || splitArn.resource !== 'service') {
         throw new Error(`Repository arn should be in the format 'arn:<PARTITION>:vpc-lattice:<REGION>:<ACCOUNT>:service/<NAME>', got ${serviceArn}.`);
-=======
+      }
       const arnPattern = /^arn:aws:vpc-lattice:[a-z0-9-]+:\d{12}:service\/[a-zA-Z0-9-]+$/;
-
       if (!arnPattern.test(serviceArn)) {
         throw new Error(`Service ARN should be in the format 'arn:aws:vpc-lattice:<REGION>:<ACCOUNT>:service/<NAME>', got ${serviceArn}.`);
->>>>>>> d8bfd84b
       }
     }
   }
