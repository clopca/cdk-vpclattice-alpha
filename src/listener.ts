import { IResource, Resource } from 'aws-cdk-lib';
import * as generated from 'aws-cdk-lib/aws-vpclattice';
import { Construct } from 'constructs';
import { PathMatchType, RuleConditions } from './matches';
import { RuleAction, MatchOperator, RuleProps } from './rules';
import { Service } from './service';
import { HTTPFixedResponse } from './util';
<<<<<<< HEAD
import { PathMatchType, RuleConditions } from './matches';
import { TargetGroupBase } from './aws-vpclattice-targets';
=======
>>>>>>> d8bfd84b

/**
 * It is not required that the listener and target group protocols match.
 * VPC Lattice manages the entire process of upgrading and downgrading between protocols and versions.
 */
export enum ListenerProtocol {
  /**
   * HTTP Protocol
   * @see https://docs.aws.amazon.com/vpc-lattice/latest/ug/http-listeners.html
   */
  HTTP = 'HTTP',

  /**
   * HTTPS Protocol
   * VPC Lattice will provision and manage a TLS certificate that is associated
   * with the VPC Lattice generated FQDN.
   * @see https://docs.aws.amazon.com/vpc-lattice/latest/ug/https-listeners.html
   */
  HTTPS = 'HTTPS',

  /**
   * TLS Passthrough. This ensures that your application
   * decrypts the encrypted traffic instead of VPC Lattice.
   */
  TLS_PASSTHROUGH = 'TLS_PASSTHROUGH',
}

/**
 * Create a VPC Lattice Listener. It is simply a process that checks for
 * connection requests, and routes them to targets in a target group according
 * to the defined rules.
 * Implemented by `Listener`.
 * @see https://docs.aws.amazon.com/vpc-lattice/latest/ug/listeners.html
 */
export interface IListener extends IResource {
  /**
   * The Amazon Resource Name (ARN) of the service.
   */
  readonly listenerArn: string;

  /**
   * The Id of the Service Network
   * @attribute
   */
  readonly listenerId: string;

  /**
   * Add A Listener Rule to the Listener
   */
  addListenerRule(rule: RuleProps): void;
}

/**
 * Properties to Create a Lattice Listener
 */
export interface ListenerProps {
  /**
   * The Id of the service that this listener is associated with.
   */
  readonly service: Service;

  /**
   *
   */
  readonly config?: ListenerConfig;
}

/**
 * Listener Config
 */
export interface ListenerConfig {
  /**
   * The Name of the listener.
   */
  readonly name: string;

  /**
   * Protocol that the listener will listen on
   */
  readonly protocol: ListenerProtocol;

  /**
   * Optional port number for the listener. If not supplied, will default to 80 or 443, depending on the Protocol.
   * @default - 80 or 443 depending on the Protocol
   */
  readonly port?: number;

  /**
   *  * A default action that will be taken if no rules match.
   *  @default HTTPFixedResponse.NOT_FOUND
   */
  readonly defaultAction?: RuleAction;

  /**
   * Rules to add to the listener.
   */
  readonly rules?: RuleProps[];
}

/**
 *  A listener is a process that checks for connection requests, using the protocol
 *  and port that you configure. The rules that you define for a listener determine
 *  how the service routes requests to its registered targets.
 *
 *  **This class should not be called directly**.
 *  Use the `.addListener()` method on an instance of a Service construct.
 * @resource AWS::VpcLattice::Listener
 *
 */
export class Listener extends Resource implements IListener {
  readonly listenerId: string;
  readonly listenerArn: string;

  /**
   * The listener protocol
   */
  readonly protocol: ListenerProtocol;

  /**
   * The listener port.
   */
  readonly port: number;

  /**
   * The name of the listener
   */
  readonly name?: string;

  /**
   * The default action for this listener
   */
  readonly defaultAction: RuleAction;

  /**
   * The service this listener is attached to
   */
  service: Service;

  /**
   * The listener rules to add
   */
  rules: RuleProps[];

  // ------------------------------------------------------
  // Constructor
  // ------------------------------------------------------
  constructor(scope: Construct, id: string, props: ListenerProps) {
    super(scope, id, {
      physicalName: props.config?.name,
    });

    // ------------------------------------------------------
    // Set properties or defaults
    // ------------------------------------------------------
    this.name = this.physicalName;
    this.service = props.service;
    this.protocol = props.config?.protocol ?? ListenerProtocol.HTTPS;
    this.port = props.config?.port ?? (props.config?.protocol === ListenerProtocol.HTTP ? 80 : 443);
    this.rules = props.config?.rules ?? [];
    this.defaultAction = props.config?.defaultAction ?? HTTPFixedResponse.NOT_FOUND;

    // ------------------------------------------------------
    // Validation
    // ------------------------------------------------------
    if (props.config?.name) {
      this.node.addValidation({ validate: () => this.validateListenerName(this.physicalName) });
    }
    if (props.config?.rules) {
      this.node.addValidation({ validate: () => this.validateRulePriorities() });
    }
    this.node.addValidation({ validate: () => this.validatePort() });

    // ------------------------------------------------------
    // L1 Instantiation
    // ------------------------------------------------------
    const listener = new generated.CfnListener(this, 'Resource', {
      name: props.config?.name,
      defaultAction: this.transformRuleActionToCfnProperty(this.defaultAction),
      protocol: this.protocol,
      port: this.port,
      serviceIdentifier: this.service.serviceId,
    });

    // ------------------------------------------------------
    // Construct properties
    // ------------------------------------------------------
    this.listenerId = listener.attrId;
    this.listenerArn = listener.attrArn;

    // ------------------------------------------------------
    // Adds Listener Rules
    // ------------------------------------------------------
    if (props.config?.rules) {
      props.config?.rules.forEach(rule => {
        this.addListenerRule(rule);
      });
    }
  }
  // ------------------------------------------------------
  // Validation Methods
  // ------------------------------------------------------
  /**
   * Verifies a valid protocol / target Type combination
   */
  protected validatePort(): string[] {
    const errors: string[] = [];
    // Ensure that protocol is not set to TCP if targetType is ALB
    if (this.port < 0 || this.port > 65535) {
      errors.push(`Port ${this.port} out of range (0-65535)`);
    }
    return errors;
  }

  protected validateListenerName(name: string) {
    const errors: string[] = [];
    const pattern = /^(?!listener-)(?![-])(?!.*[-]$)(?!.*[-]{2})[a-z0-9-]+$/;
    const validationSucceeded = name.length >= 3 && name.length <= 63 && pattern.test(name);
    if (!validationSucceeded) {
      errors.push(`Invalid Listener Name: ${name} (must be between 3-63 characters, and must be a valid name)`);
    }
    return errors;
  }

  protected validateRulePriorities(): string[] {
    const errors: string[] = [];
    const rulePriorities = new Set(this.rules.map(rule => rule.priority));
    if (this.rules.length > rulePriorities.size) {
      errors.push('Invalid Rule Priorities: Duplicate priorities found');
    }
    return errors;
  }

  // ------------------------------------------------------
  // Util Methods
  // ------------------------------------------------------
  /**
   * Transforms the L2 Rule Action to the CFN-L1 format
   */
  private transformRuleActionToCfnProperty(ruleAction: RuleAction): generated.CfnListener.DefaultActionProperty {
    if (typeof ruleAction === 'number') {
      // RuleAction is an HTTPFixedResponse
      return {
        fixedResponse: {
          statusCode: ruleAction,
        },
      };
    }
    else if (ruleAction.constructor === Array) {
      const targetGroups = ruleAction.map(weightedTargetGroup => ({
        targetGroupIdentifier: weightedTargetGroup.targetGroup.targetGroupId,
        weight: weightedTargetGroup.weight,
      }));
      return {
        forward: {
          targetGroups,
        },
      };
    }
    else if (ruleAction instanceof TargetGroupBase) {
      return {
        forward: {
          targetGroups: [{
            targetGroupIdentifier: ruleAction.targetGroupId,
            weight: 100,
          }]
        }
      }
    }
    else {
      return {}
    }
  }

  private transformRuleConditionsToCfnProperty(ruleConditions: RuleConditions): generated.CfnRule.MatchProperty {
    const { headerMatches, methodMatch, pathMatch } = ruleConditions;

    const matchProperty: generated.CfnRule.MatchProperty = {
      httpMatch: {
        headerMatches: headerMatches?.map(({ headerName, matchValue, caseSensitive = false, matchOperator }) => ({
          name: headerName,
          match: { [MatchOperator[matchOperator].toLowerCase()]: matchValue },
          caseSensitive,
        })),
        method: methodMatch,
        pathMatch: pathMatch && {
          caseSensitive: pathMatch?.caseSensitive ?? false,
          match: {
            [(pathMatch?.pathMatchType ?? PathMatchType.EXACT).toLowerCase()]: pathMatch?.path,
          },
        },
      },
    };

    return matchProperty;
  }

  // /**
  //  * In case a weight is not specified, a default weight is created
  //  * E.g. generateDefaultWeight(7); // Output: [15, 15, 14, 14, 14, 14, 14]
  //  */
  // private generateDefaultWeight(numberOfTargets: number): number[] {
  //   const defaultWeights: number[] = Array(numberOfTargets).fill(100 / numberOfTargets);

  //   const remainder = 100 % numberOfTargets;
  //   for (let i = 0; i < remainder; i++) {
  //     defaultWeights[i]++;
  //   }

  //   return defaultWeights;
  // }

  /**
   * Adds a target to the target Group
   * @param target
   */
  public addListenerRule(rule: RuleProps) {
    new generated.CfnRule(this, `${rule.name}Rule`, {
      name: rule.name,
      action: this.transformRuleActionToCfnProperty(rule.action),
      priority: rule.priority,
      match: this.transformRuleConditionsToCfnProperty(rule.conditions),
      listenerIdentifier: this.listenerId,
      serviceIdentifier: this.service.serviceId,
    });

    // TODO Modify the Auth Policy of the service
    // this ruleStatement = this.buildStatement()
    //this.service.authPolicy.addStatements({})
  }
}<|MERGE_RESOLUTION|>--- conflicted
+++ resolved
@@ -5,11 +5,7 @@
 import { RuleAction, MatchOperator, RuleProps } from './rules';
 import { Service } from './service';
 import { HTTPFixedResponse } from './util';
-<<<<<<< HEAD
-import { PathMatchType, RuleConditions } from './matches';
 import { TargetGroupBase } from './aws-vpclattice-targets';
-=======
->>>>>>> d8bfd84b
 
 /**
  * It is not required that the listener and target group protocols match.
