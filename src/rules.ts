--- conflicted
+++ resolved
@@ -46,19 +46,7 @@
   NO_STATEMENT = 'NO_STATEMENT',
 }
 
-<<<<<<< HEAD
 export type WeightedTargetGroup = {
-	/**
-	 * A target Group
-	 */
-	readonly targetGroup: ITargetGroup;
-	/**
-	 * A weight for the target group.
-	 * @default 100
-	 */
-	readonly weight?: number;
-=======
-export interface WeightedTargetGroup {
   /**
    * A target Group
    */
@@ -68,7 +56,6 @@
    * @default 100
    */
   readonly weight?: number;
->>>>>>> d8bfd84b
 }
 
 export type RuleAction = HTTPFixedResponse | ITargetGroup | WeightedTargetGroup[];
