--- conflicted
+++ resolved
@@ -13,30 +13,21 @@
 const vpc = new Vpc(stack, 'VPC', {});
 
 const sampleSvc = new Service(stack, 'Service', {
-  removalPolicy: cdk.RemovalPolicy.DESTROY,
+	removalPolicy: cdk.RemovalPolicy.DESTROY,
 });
 
 new ServiceNetwork(stack, 'ServiceNetwork', {
-<<<<<<< HEAD
 	authType: AuthType.AWS_IAM,
 	name: 'my-custom-name',
 	removalPolicy: cdk.RemovalPolicy.DESTROY,
 	accessMode: ServiceNetworkAccessMode.AUTHENTICATED_ONLY,
 	vpcAssociations: [{ vpc }],
 	services: [sampleSvc],
-=======
-  authType: AuthType.AWS_IAM,
-  name: 'my-custom-name',
-  removalPolicy: cdk.RemovalPolicy.DESTROY,
-  accessMode: ServiceNetworkAccessMode.AUTHENTICATED_ONLY,
-  vpcs: [vpc],
-  services: [sampleSvc],
->>>>>>> d8bfd84b
 });
 
 const lambdaFunction = new Function(stack, 'LambdaTargetFunction', {
-  runtime: Runtime.NODEJS_18_X,
-  code: Code.fromInline(`
+	runtime: Runtime.NODEJS_18_X,
+	code: Code.fromInline(`
 		  exports.handler = async (event) => {
 			  return {
 				  isBase64Encoded: false,
@@ -45,16 +36,15 @@
 			  };
 		  };
 	  `),
-  handler: 'index.function_name',
+	handler: 'index.function_name',
 });
 
 const tg1 = new LambdaTargetGroup(stack, 'LambdaTG', {
-  //name: "lambda-tg1",
-  target: lambdaFunction,
+	//name: "lambda-tg1",
+	target: lambdaFunction,
 });
 
 const listener1 = sampleSvc.addListener({
-<<<<<<< HEAD
 	name: "listener1",
 	protocol: ListenerProtocol.HTTP,
 	port: 80,
@@ -94,49 +84,9 @@
 	},
 	action: HTTPFixedResponse.NOT_FOUND,
 })
-=======
-  name: 'listener1',
-  protocol: ListenerProtocol.HTTP,
-  port: 80,
-  rules: [{
-    name: 'first-rule',
-    priority: 1,
-    conditions: {
-      headerMatches: [{
-        headerName: 'x-custom-header',
-        matchOperator: MatchOperator.EXACT,
-        matchValue: 'some-value',
-        caseSensitive: true,
-      }],
-    },
-    action: [{
-      targetGroup: tg1,
-    }],
-  },
-  {
-    name: 'second-rule',
-    priority: 2,
-    conditions: {
-      methodMatch: HTTPMethod.GET,
-    },
-    action: HTTPFixedResponse.NOT_FOUND,
-  }],
-});
-
-listener1.addListenerRule({
-  name: 'third-rule',
-  action: HTTPFixedResponse.NOT_FOUND,
-  priority: 3,
-  conditions: {
-    pathMatch: {
-      path: '/test',
-    },
-  },
-});
->>>>>>> d8bfd84b
 
 new integ.IntegTest(app, 'ServiceNetworkTest', {
-  testCases: [stack],
+	testCases: [stack],
 });
 
 app.synth();